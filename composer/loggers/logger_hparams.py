--- conflicted
+++ resolved
@@ -72,7 +72,7 @@
     """
     log_level: LogLevel = hp.optional("The maximum verbosity to log. Default: EPOCH", default=LogLevel.EPOCH)
     filename_format: str = hp.optional("Filename format string for the logfile.",
-                                       default='{run_name}/rank_{rank}_log.txt')
+                                       default='{run_name}/logs-rank{rank}.txt')
     artifact_name_format: Optional[str] = hp.optional("Artifact name format string for the logfile.", default=None)
     capture_stdout: bool = hp.optional("Whether to capture writes to `stdout`", default=True)
     capture_stderr: bool = hp.optional("Whether to capture writes to `stderr`", default=True)
@@ -107,13 +107,7 @@
         tags (str, optional): WandB tags, comma-separated.
         log_artifacts (bool, optional): See
             :class:`~composer.loggers.wandb_logger.WandBLogger`.
-<<<<<<< HEAD
-        extra_init_params (JSON Dictionary, optional): See
-=======
-        log_artifacts_every_n_batches (int, optional). See
-            :class:`~composer.loggers.wandb_logger.WandBLogger`.
         extra_init_params (dict, optional): See
->>>>>>> 63bfca45
             :class:`~composer.loggers.wandb_logger.WandBLogger`.
     """
 
