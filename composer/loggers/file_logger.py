# Copyright 2021 MosaicML. All Rights Reserved.

"""Logs to a file or to the terminal."""

from __future__ import annotations

import os
import queue
import sys
from typing import Any, Dict, Optional, TextIO

import yaml

from composer.core.logging import Logger, LoggerDataDict, LoggerDestination, LogLevel, format_log_data_value
from composer.core.state import State
from composer.utils import run_directory

__all__ = ["FileLogger"]


class FileLogger(LoggerDestination):
    """Log data to a file.

    Example usage:
        .. testcode::

            from composer.loggers import FileLogger
            from composer.trainer import Trainer
            from composer.core.logging import LogLevel
            logger = FileLogger(
                filename="log.txt",
                buffer_size=1,
                log_level=LogLevel.BATCH,
                log_interval=2,
                flush_interval=50
            )
            trainer = Trainer(
                model=model,
                train_dataloader=train_dataloader,
                eval_dataloader=eval_dataloader,
                max_duration="1ep",
                optimizers=[optimizer],
                logger_destinations=[logger]
            )

        .. testcleanup::

            import os
            from composer.utils.run_directory import get_run_directory

            path = os.path.join(get_run_directory(), "log.txt")
            try:
                os.remove(path)
            except FileNotFoundError as e:
                pass

    Example output::

        [FIT][step=2]: { "logged_metric": "logged_value", }
        [EPOCH][step=2]: { "logged_metric": "logged_value", }
        [BATCH][step=2]: { "logged_metric": "logged_value", }
        [EPOCH][step=3]: { "logged_metric": "logged_value", }


    Args:
<<<<<<< HEAD
        filename (str): Filepath to log to, relative to the :mod:`~.composer.utils.run_directory`.
        capture_stdout (bool, optional): If ``True`` (the default), writes to ``stdout`` will be included in
            ``filename``.
        capture_stderr (bool, optional): If ``True`` (the default), writes to the ``stderr`` stream will be included in
            ``filename``.
=======
        filename (str): File to log to.
            Filepaths should be specified relative to the
            :mod:`~.composer.utils.run_directory`.
>>>>>>> 2ad2f6a1
        buffer_size (int, optional): Buffer size. See :py:func:`open`.
            Default: ``1`` for line buffering.
        log_level (LogLevel, optional):
            :class:`~.logger.LogLevel` (i.e. unit of resolution) at
            which to record. Default: :attr:`~.LogLevel.EPOCH`.
        log_interval (int, optional):
            Frequency to print logs. If ``log_level`` is :attr:`~.LogLevel.EPOCH`,
            logs will only be recorded every n epochs. If ``log_level`` is
            :attr:`~.LogLevel.BATCH`, logs will be printed every n batches.  Otherwise, if
            ``log_level`` is :attr:`~.LogLevel.FIT`, this parameter is ignored, as calls
            at the :attr:`~.LogLevel.FIT` log level are always recorded. Default: ``1``.
        flush_interval (int, optional): How frequently to flush the log to the file,
            relative to the ``log_level``. For example, if the ``log_level`` is
            :attr:`~.LogLevel.EPOCH`, then the logfile will be flushed every n epochs.  If
            the ``log_level`` is :attr:`~.LogLevel.BATCH`, then the logfile will be
            flushed every n batches. Default: ``100``.
    """

    def __init__(
        self,
        filename: str,
        *,
        capture_stdout: bool = True,
        capture_stderr: bool = True,
        buffer_size: int = 1,
        log_level: LogLevel = LogLevel.EPOCH,
        log_interval: int = 1,
        flush_interval: int = 100,
        config: Optional[Dict[str, Any]] = None,
    ) -> None:
        super().__init__()
        self.filename = filename
        self.buffer_size = buffer_size
        self.log_level = log_level
        self.log_interval = log_interval
        self.flush_interval = flush_interval
        self.is_batch_interval = False
        self.is_epoch_interval = False
        self.file: Optional[TextIO] = None
        self.config = config
        self._stdout_queue = queue.Queue()
        self._stderr_queue = queue.Queue()
        self._original_stdout_write = sys.stdout.write
        self._original_stderr_write = sys.stderr.write

        if capture_stdout:
            
            
            def new_stdout_write(__s: str) -> int:
                self._stdout_queue.put_nowait(__s)
                return self._original_stdout_write(__s)
            
            sys.stdout.write = new_stdout_write

        if capture_stderr:
            
            
            def new_stderr_write(__s: str) -> int:
                self._stderr_queue.put_nowait(__s)
                return self._original_stderr_write(__s)
            
            sys.stderr.write = new_stderr_write

    def batch_start(self, state: State, logger: Logger) -> None:
        self.is_batch_interval = (int(state.timer.batch) + 1) % self.log_interval == 0

    def epoch_start(self, state: State, logger: Logger) -> None:
        self.is_epoch_interval = (int(state.timer.epoch) + 1) % self.log_interval == 0
        # Flush any log calls that occurred during INIT or FIT_START
        self._flush_file()

    def _will_log(self, log_level: LogLevel) -> bool:
        if log_level == LogLevel.FIT:
            return True  # fit is always logged
        if log_level == LogLevel.EPOCH:
            if self.log_level < LogLevel.EPOCH:
                return False
            if self.log_level > LogLevel.EPOCH:
                return True
            return self.is_epoch_interval
        if log_level == LogLevel.BATCH:
            if self.log_level < LogLevel.BATCH:
                return False
            if self.log_level > LogLevel.BATCH:
                return True
            return self.is_batch_interval
        raise ValueError(f"Unknown log level: {log_level}")

    def log_data(self, state: State, log_level: LogLevel, data: LoggerDataDict):
        if not self._will_log(log_level):
            return
        data_str = format_log_data_value(data)
        if self.file is None:
            raise RuntimeError("Attempted to log before self.init() or after self.close()")
        print(f"[{log_level.name}][batch={int(state.timer.batch)}]: {data_str}", file=self.file, flush=False)

    def init(self, state: State, logger: Logger) -> None:
        del state, logger  # unused
        if self.file is not None:
            raise RuntimeError("The file logger is already initialized")
        self.file = open(os.path.join(run_directory.get_run_directory(), self.filename),
                         "x+",
<<<<<<< HEAD
                         buffering=self.buffer_size,)
=======
                         buffering=self.buffer_size)
>>>>>>> 2ad2f6a1
        if self.config is not None:
            print("Config", file=self.file)
            print("-" * 30, file=self.file)
            yaml.safe_dump(self.config, stream=self.file)
            print("-" * 30, file=self.file)
            print(file=self.file)

    def batch_end(self, state: State, logger: Logger) -> None:
        del logger  # unused
        assert self.file is not None
        if self.log_level == LogLevel.BATCH and int(state.timer.batch) % self.flush_interval == 0:
            self._flush_file()

    def eval_start(self, state: State, logger: Logger) -> None:
        # Flush any log calls that occurred during INIT when using the trainer in eval-only mode
        self._flush_file()

    def epoch_end(self, state: State, logger: Logger) -> None:
        del logger  # unused
        if self.log_level > LogLevel.EPOCH or self.log_level == LogLevel.EPOCH and int(
                state.timer.epoch) % self.flush_interval == 0:
            self._flush_file()

    def _flush_file(self) -> None:
        assert self.file is not None
<<<<<<< HEAD

        while True:
            try:
                data = self._stdout_queue.get_nowait()
            except queue.Empty:
                break
            for line in data.split("\n"):
                print(f"[stdout]: {line}", file=self.file, flush=False)

        while True:
            try:
                data = self._stderr_queue.get_nowait()
            except queue.Empty:
                break
            for line in data.split("\n"):
                print(f"[stderr]: {line}", file=self.file, flush=False)

=======
>>>>>>> 2ad2f6a1
        self.file.flush()
        os.fsync(self.file.fileno())

    def close(self) -> None:
        if self.file is not None:
<<<<<<< HEAD
            sys.stdout.write = self._original_stdout_write
            sys.stderr.write = self._original_stderr_write
=======
>>>>>>> 2ad2f6a1
            self._flush_file()
            self.file.close()
            self.file = None<|MERGE_RESOLUTION|>--- conflicted
+++ resolved
@@ -63,17 +63,11 @@
 
 
     Args:
-<<<<<<< HEAD
         filename (str): Filepath to log to, relative to the :mod:`~.composer.utils.run_directory`.
         capture_stdout (bool, optional): If ``True`` (the default), writes to ``stdout`` will be included in
             ``filename``.
-        capture_stderr (bool, optional): If ``True`` (the default), writes to the ``stderr`` stream will be included in
+        capture_stderr (bool, optional): If ``True`` (the default), writes to ``stderr`` will be included in
             ``filename``.
-=======
-        filename (str): File to log to.
-            Filepaths should be specified relative to the
-            :mod:`~.composer.utils.run_directory`.
->>>>>>> 2ad2f6a1
         buffer_size (int, optional): Buffer size. See :py:func:`open`.
             Default: ``1`` for line buffering.
         log_level (LogLevel, optional):
@@ -120,21 +114,19 @@
         self._original_stderr_write = sys.stderr.write
 
         if capture_stdout:
-            
-            
+
             def new_stdout_write(__s: str) -> int:
                 self._stdout_queue.put_nowait(__s)
                 return self._original_stdout_write(__s)
-            
+
             sys.stdout.write = new_stdout_write
 
         if capture_stderr:
-            
-            
+
             def new_stderr_write(__s: str) -> int:
                 self._stderr_queue.put_nowait(__s)
                 return self._original_stderr_write(__s)
-            
+
             sys.stderr.write = new_stderr_write
 
     def batch_start(self, state: State, logger: Logger) -> None:
@@ -174,13 +166,11 @@
         del state, logger  # unused
         if self.file is not None:
             raise RuntimeError("The file logger is already initialized")
-        self.file = open(os.path.join(run_directory.get_run_directory(), self.filename),
-                         "x+",
-<<<<<<< HEAD
-                         buffering=self.buffer_size,)
-=======
-                         buffering=self.buffer_size)
->>>>>>> 2ad2f6a1
+        self.file = open(
+            os.path.join(run_directory.get_run_directory(), self.filename),
+            "x+",
+            buffering=self.buffer_size,
+        )
         if self.config is not None:
             print("Config", file=self.file)
             print("-" * 30, file=self.file)
@@ -206,7 +196,6 @@
 
     def _flush_file(self) -> None:
         assert self.file is not None
-<<<<<<< HEAD
 
         while True:
             try:
@@ -224,18 +213,13 @@
             for line in data.split("\n"):
                 print(f"[stderr]: {line}", file=self.file, flush=False)
 
-=======
->>>>>>> 2ad2f6a1
         self.file.flush()
         os.fsync(self.file.fileno())
 
     def close(self) -> None:
         if self.file is not None:
-<<<<<<< HEAD
             sys.stdout.write = self._original_stdout_write
             sys.stderr.write = self._original_stderr_write
-=======
->>>>>>> 2ad2f6a1
             self._flush_file()
             self.file.close()
             self.file = None