--- conflicted
+++ resolved
@@ -245,17 +245,9 @@
         if not self._will_log(log_level):
             return
         data_str = format_log_data_value(data) + "\n"
-<<<<<<< HEAD
-        if self.file is None:
-            raise RuntimeError("Attempted to log before self.init() or after self.close()")
-        self._print_to_file(
-            prefix=f'[{log_level.name}][batch={int(state.timer.batch)}]',
-            data=data_str,
-=======
         self.write(
             f'[{log_level.name}][batch={int(state.timer.batch)}]: ',
             data_str,
->>>>>>> 5a1e0ff2
         )
 
     def init(self, state: State, logger: Logger) -> None:
@@ -263,16 +255,8 @@
         self._run_name = logger.run_name
         if self.file is not None:
             raise RuntimeError("The file logger is already initialized")
-<<<<<<< HEAD
         self.file = open(self.filename, "x+", buffering=self.buffer_size)
-=======
-        self.file = open(
-            os.path.join(run_directory.get_run_directory(), self.filename),
-            "x+",
-            buffering=self.buffer_size,
-        )
         self._flush_queue()
->>>>>>> 5a1e0ff2
         if self.config is not None:
             data = ("-" * 30) + "\n" + yaml.safe_dump(self.config) + "\n" + ("-" * 30) + "\n"
             self.write('[config]: ', data)
