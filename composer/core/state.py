# Copyright 2021 MosaicML. All Rights Reserved.

"""The state of the trainer."""
from __future__ import annotations

import contextlib
import logging
import textwrap
import warnings
from typing import TYPE_CHECKING, Callable, ContextManager, List, Optional, Sequence, Union, cast

import torch
import torch.nn.modules.utils
from torch.nn.parallel import DistributedDataParallel

import composer.core.types as types
from composer.core.precision import Precision
from composer.core.serializable import Serializable
from composer.core.time import Time, Timer, TimeUnit
from composer.utils import ensure_tuple

if TYPE_CHECKING:
    from composer.core.algorithm import Algorithm
    from composer.core.callback import Callback
    from composer.profiler import Profiler

__all__ = ["State"]

logger = logging.getLogger(__name__)


def _default_precision_factory() -> Callable[[Union[str, Precision]], ContextManager]:
    """Returns a context manager to automatically cast to a specific precision.

    Args:
        precision (str or Precision): Precision for the context
    """
    if torch.cuda.is_available():
        return lambda precision: torch.cuda.amp.autocast(Precision(precision) == Precision.AMP)
    else:

        def null(precision):
            assert Precision(
                precision) != Precision.AMP, "Precision AMP is only available when `torch.cuda.is_available() == True`."
            return contextlib.nullcontext()

        return null


class State(Serializable):
    """The state of the trainer.

    Contains variables that the trainer tracks throughout the training loop. Note that all the necessary parts (i.e.,
    :attr:`serialized_attributes`) of state are serialized when the trainer is checkpointed so that it can be used
    restore the trainer and continue training from a checkpoint.  :mod:`~composer.algorithms` are able to modify an
    instance of this class in-place.


    .. note::

        * An instance of this class is automatically constructed by the :class:`~.Trainer` constructor. A user need
          not instantiate this class.

        * To support multi-GPU training, ``State.model`` may be wrapped in :class:`torch.nn.parallel.DistributedDataParallel`,
          and the dataloaders may be wrapped in a device-specific dataloader that handles moving tensors to device.

        * :attr:`~.types.PyTorchScheduler` are wrapped in :attr:`~.ComposerScheduler`, which handles stepping either
          stepwise or epochwise, and also properly sets up learning rate warmups.

    Args:
        model (:attr:`~.types.Model`): The model, typically as a subclass of :class:`~.ComposerModel`.
        grad_accum (int): The number of gradient accumulation steps to use. With this argument, micro batch size for
            each device becomes ``microbatch_size = train_batch_size / (num_devices * grad_accum)``.
        train_dataloader (types.DataLoader, DataSpec, or dict):
            The :class:`~.types.DataLoader`, :class:`~.DataSpec`, or dict of :class:`~.DataSpec` kwargs to used for training.
        evaluators (:attr:`~.types.Evaluators`):
            The :attr:`~.types.Evaluators` contain the evaluation datasets used for evaluation with specific metrics.
        max_duration (str or Time): The maximum duration to train for.
        precision (str | Precision): The numerical precision to use for training. See :class:`~.Precision` for
            the supported precisions.
        precision_context (Callable[[Precision], ContextManager]): Function to produce a context manager to mandate precision.
        optimizers (:attr:`~.types.Optimizers`, optional): The optimizers being used to train the model. Multiple optimizers are not currently supported.
        schedulers (:attr:`~.types.PyTorchScheduler` | List[:attr:`~.types.PyTorchScheduler`] | Tuple[:attr:`~.types.PyTorchScheduler`, ...], optional):
            The learning rate scheduler (can also be a list or tuple of schedulers).
        scaler (torch.cuda.amp.GradScaler, optional): The gradient scaler in use for mixed precision training.
        algorithms (Sequence[Algorithm]): The algorithms used for training.
        callbacks (Sequence[Callback]): The callbacks used for training.
        profiler (Optional[Profiler]): The Composer profiler.

    Attributes:
        batch (:attr:`~.types.Batch`): The batch. This will be the entire batch during the :attr:`.Event.AFTER_DATALOADER`, or a
            microbatch between :attr:`.Event.BATCH_START` and :attr:`.Event.BATCH_END`.
        batch_num_samples (int): The number of samples in the :attr:`batch`.
        batch_num_tokens (int): The number of tokens in the :attr:`batch`.

        loss (:attr:`~.types.Tensors`): The most recently computed loss.
        outputs (:attr:`~.types.Tensors`): The most recently computed output from the model's forward pass.
        timer (Timer): The timer that tracks training loop progress.
        serialized_attributes (List[str]): The state of attributes in this list will be serialized in a checkpoint.

            This list contains the following attributes:

            +-----------------------+-------------------------------------------------------------+
            | Attribute             | Description                                                 |
            +=======================+=============================================================+
            | model                 | The model under training.                                   |
            +-----------------------+-------------------------------------------------------------+
            | optimizers            | The optimizers being used to train the model.               |
            +-----------------------+-------------------------------------------------------------+
            | schedulers            | The learning rate schedulers.                               |
            +-----------------------+-------------------------------------------------------------+
            | algorithms            | The algorithms used for training.                           |
            +-----------------------+-------------------------------------------------------------+
            | callbacks             | The callbacks used for training.                            |
            +-----------------------+-------------------------------------------------------------+
            | scaler                | The gradient scaler in use for mixed precision training.    |
            +-----------------------+-------------------------------------------------------------+
            | timer                 | The timer that tracks training loop progress.               |
            +-----------------------+-------------------------------------------------------------+
    """

    _max_duration: Time[int]
    _steps_per_epoch: Optional[int]
    batch: types.Batch
    batch_num_samples: int
    batch_num_tokens: int
    loss: types.Tensors
    outputs: types.Tensors
    _schedulers: List[types.PyTorchScheduler]

    def __init__(
            self,
            # model
            model: types.Model,

            # stopping conditions
            max_duration: Union[str, Time[int]],

            # data configurations
            train_dataloader: types.DataLoader,
            evaluators: types.Evaluators = [],
            grad_accum: int = 1,

            # precision
            precision: Union[str, types.Precision] = Precision.FP32,
            precision_context: Callable[[Precision], ContextManager] = _default_precision_factory(),

            # optimizers
            optimizers: Optional[types.Optimizers] = None,

            # scaler
            scaler: Optional[types.Scaler] = None,

            # algorithms and callbacks
            algorithms: Sequence[Algorithm] = tuple(),
            callbacks: Sequence[Callback] = tuple(),

            # steps per epoch
            steps_per_epoch: Optional[int] = None,
    ):
        self.model = model
        self.grad_accum = grad_accum
        self.train_dataloader = train_dataloader
        self.evaluators = list(ensure_tuple(evaluators))
        self.max_duration = max_duration
        self.steps_per_epoch = steps_per_epoch

        self.timer = Timer()
        self._precision = Precision(precision)
        self._precision_context = precision_context

        if optimizers is None:
            self._optimizers = []
        else:
            self._optimizers = list(ensure_tuple(optimizers))

        self._schedulers = []

        self.scaler = scaler
        self._algorithms = list(algorithms)
        self._callbacks = list(callbacks)

        self.profiler: Optional[Profiler] = None
        # These attributes will be serialized using .state_dict(), and loaded with .load_state_dict()
        # All other attributes will not be serialized.
        # For simplicity, omit the leading underscore for private attributes.
        # For example, even though the optimizers are stored on the state
        # as the "_optimizers" attribute, here we specify just "optimizers"
        self.serialized_attributes = [
            "model",
            "optimizers",
            "schedulers",
            "algorithms",
            "callbacks",
            "scaler",
            "timer",
        ]

    @property
    def max_duration(self):
        return self._max_duration

    @max_duration.setter
    def max_duration(self, max_duration: Union[str, Time[int]]):
        if isinstance(max_duration, str):
            max_duration = cast(Time[int], Time.from_timestring(max_duration))
        if max_duration.unit == TimeUnit.DURATION:
            raise ValueError("TimeUnit.DURATION is not allowed as a unit for max_duration")
        self._max_duration = max_duration

    def get_elapsed_duration(self) -> Time[float]:
        """Get the elapsed training duration.

        Returns:
            Time: The elapsed duration, in :attr:`TimeUnit.DURATION`. ``Time(0.0, TimeUnit.DURATION)`` represents the
                beginning of training and ``Time(1.0, TimeUnit.DURATION)`` represents a completed training process.
        """
        return self.timer.get(self.max_duration.unit) / self.max_duration

    @property
    def optimizers(self):
        return self._optimizers

    @optimizers.setter
    def optimizers(self, optimizers: types.Optimizers):
        self._optimizers[:] = ensure_tuple(optimizers)

    @property
    def schedulers(self):
        return self._schedulers

    @schedulers.setter
    def schedulers(self, schedulers: types.PyTorchScheduler):
        self._schedulers[:] = ensure_tuple(schedulers)

    @property
    def callbacks(self):
        return self._callbacks

    @callbacks.setter
    def callbacks(self, callbacks: Sequence[Callback]):
        self._callbacks[:] = callbacks

    @property
    def algorithms(self):
        return self._algorithms

    @algorithms.setter
    def algorithms(self, algorithms: Sequence[Algorithm]):
        self._algorithms[:] = algorithms

    def state_dict(self) -> types.StateDict:
        """Returns the state as a :class:`dict`."""
        state_dict: types.StateDict = {}

        for state_field_name, state_field_value in self.__dict__.items():
            if state_field_name.lstrip("_") not in self.serialized_attributes:
                continue
            if state_field_name == "model":
                # Save model directly instead of by class name, since model may be wrapped by DistributedDataParallel
                serialized_value = state_field_value.state_dict()
            else:
                serialized_value = {
                    obj.__class__.__qualname__: obj.state_dict()
                    for obj in ensure_tuple(state_field_value)
                    if obj is not None
                }
            state_dict[state_field_name] = serialized_value

        state_dict["_is_model_ddp_wrapped"] = isinstance(self.model, DistributedDataParallel)
        return state_dict

    def load_model_state(self, state_dict: types.StateDict, strict: bool, ignore_model_keys: List[str] = None):
        """Loads the model's state from a state_dict.

        Args:
            state_dict (types.StateDict): object returned from call to :meth:`state_dict`.
<<<<<<< HEAD
            strict (bool): whether the keys in the state_dict should perfectly match the keys in the model.
            TODO: write the last element of the docstring here
=======
            strict (bool): whether the keys (i.e., model parameter names) in the ``state_dict["model"]`` should
                perfectly match the keys in the ``self.model``.
>>>>>>> ae78c64a
        """
        # consume the DDP module.* prefix in order to match model weight names
        if state_dict["_is_model_ddp_wrapped"] and not isinstance(self.model, DistributedDataParallel):
            torch.nn.modules.utils.consume_prefix_in_state_dict_if_present(state_dict['model'], "module.")

        # if necessary, delete some keys from the state_dict
        if ignore_model_keys is not None and len(ignore_model_keys) > 0:
            for key in ignore_model_keys:
                del state_dict['model'][key]

        # load checkpoint
        missing_keys, unexpected_keys = self.model.load_state_dict(state_dict['model'], strict=strict)
        if len(missing_keys) > 0:
            logger.warning(f"Found these missing keys in the checkpoint: {', '.join(missing_keys)}")
        if len(unexpected_keys) > 0:
            logger.warning(f"Found these unexpected keys in the checkpoint: {', '.join(unexpected_keys)}")

    def load_state_dict(self, state: types.StateDict, strict: bool = False):
        """Loads the state.

        Args:
            state (types.StateDict): object returned from call to :meth:`state_dict`.
            strict (bool): whether the keys in the ``state["model"]`` should perfectly match the keys in the
                ``self.model``. Defaults to False.
        """

        for state_field_name, state_field_value in self.__dict__.items():
            if state_field_name.lstrip("_") not in self.serialized_attributes:
                continue
            serialized_value = state[state_field_name]

            if state_field_name == "model":
                self.load_model_state(state, strict=strict)
            else:
                for target in ensure_tuple(state_field_value):
                    if target is None:
                        continue
                    if target.__class__.__qualname__ not in serialized_value:
                        warnings.warn(
                            f"{target.__class__.__qualname__} was not found in the state_dict. Its state will NOT be restored",
                            category=UserWarning)
                        continue
                    source = serialized_value[target.__class__.__qualname__]
                    target.load_state_dict(source)

    @property
    def steps_per_epoch(self):
        """int: The maximum number of steps (batches) per epoch."""
        if self._steps_per_epoch is None:
            return len(self.train_dataloader)
        return self._steps_per_epoch

    @steps_per_epoch.setter
    def steps_per_epoch(self, steps_per_epoch: Optional[int]):
        try:
            dataloader_len = len(self.train_dataloader)
        except (TypeError, NotImplementedError):
            dataloader_len = None
        if dataloader_len is not None and steps_per_epoch is not None and steps_per_epoch > dataloader_len:
            warnings.warn(
                textwrap.dedent(f"""\
                    SubsetNumBatchesWarning: The steps_per_epoch({steps_per_epoch})
                    is greater than the number of batches in the training dataloader
                    ({dataloader_len})"""))
        self._steps_per_epoch = steps_per_epoch

    @property
    def precision(self):
        """The numerical precision to use for training.

        See :class:`~.Precision` for the supported precisions.
        """
        return self._precision

    @precision.setter
    def precision(self, precision: Union[str, types.Precision]):
        self._precision = Precision(precision)

    @property
    def batch_pair(self) -> types.BatchPair:
        """:attr:`~.types.BatchPair`: The current batch, represented as a :attr:`~.types.BatchPair`.

        Raises:
            TypeError: If the current batch is not a :attr:`~.types.BatchPair`.
        """
        return types.as_batch_pair(self.batch)

    @property
    def batch_dict(self) -> types.BatchDict:
        """:attr:`~.types.BatchDict`: The current batch, represented as a :attr:`~.types.BatchDict`.

        Raises:
            TypeError: If the current batch is not a :attr:`~.types.BatchDict`.
        """
        return types.as_batch_dict(self.batch)

    @property
    def precision_context(self):
        return self._precision_context(self.precision)<|MERGE_RESOLUTION|>--- conflicted
+++ resolved
@@ -275,13 +275,8 @@
 
         Args:
             state_dict (types.StateDict): object returned from call to :meth:`state_dict`.
-<<<<<<< HEAD
-            strict (bool): whether the keys in the state_dict should perfectly match the keys in the model.
-            TODO: write the last element of the docstring here
-=======
             strict (bool): whether the keys (i.e., model parameter names) in the ``state_dict["model"]`` should
                 perfectly match the keys in the ``self.model``.
->>>>>>> ae78c64a
         """
         # consume the DDP module.* prefix in order to match model weight names
         if state_dict["_is_model_ddp_wrapped"] and not isinstance(self.model, DistributedDataParallel):
