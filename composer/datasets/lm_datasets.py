# Copyright 2021 MosaicML. All Rights Reserved.

"""Generic dataset class for self-supervised training of autoregressive and masked language models."""

import logging
import tempfile
from dataclasses import dataclass
from os.path import join
from typing import List, Optional

import yahp as hp

from composer.core import DataSpec
from composer.core.types import Batch
from composer.datasets.dataloader import DataLoaderHparams
<<<<<<< HEAD
from composer.datasets.hparams import DatasetHparams, SyntheticHparamsMixin
from composer.datasets.synthetic_lm import SyntheticHFDataset, generate_synthetic_tokenizer
from composer.utils import dist
=======
from composer.datasets.hparams import DatasetHparams
from composer.utils import MissingConditionalImportError, dist
>>>>>>> 19579c97

__all__ = ["LMDatasetHparams"]

log = logging.getLogger(__name__)


def _split_dict_fn(batch: Batch, n_microbatches: int) -> List[Batch]:
    if isinstance(batch, dict):
        chunked = {k: v.chunk(n_microbatches) for k, v in batch.items()}
        num_chunks = len(list(chunked.values())[0])
        return [{k: v[idx] for k, v in chunked.items()} for idx in range(num_chunks)]
    else:
        raise ValueError(f'Expect batch from dataloader to be of type Dict[str, Tensor], but got {type(batch)}')


@dataclass
class LMDatasetHparams(DatasetHparams, SyntheticHparamsMixin):
    """Defines a generic dataset class for self-supervised training of autoregressive and masked language models.

    Args:
        datadir (list): List containing the string of the path to the HuggingFace
            Datasets directory.
        split (str): Whether to use ``'train'``, ``'test'``, or
            ``'validation'`` split.
        tokenizer_name (str): The name of the HuggingFace tokenizer to
            preprocess text with. See `HuggingFace documentation
            <https://huggingface.co/models>`_.
        use_masked_lm (bool): Whether the dataset should be encoded with masked
            language modeling or not.
        num_tokens (int, optional): Number of tokens to train on. ``0``
            will train on all tokens in the dataset. Default: ``0``.
        mlm_probability (float, optional): If using masked language modeling, the
            probability with which tokens will be masked. Default: ``0.15``.
        seed (int, optional): Random seed for generating train and validation splits.
            Default: ``5``.
        subsample_ratio (float, optional): Proportion of the dataset to use. Default:
            ``1.0``.
        train_sequence_length (int, optional): Sequence length for training dataset.
            Default: ``1024``.
        val_sequence_length (int, optional): Sequence length for validation dataset.
            Default: ``1024``.
    """

    # TODO(moin): Switch datadir to be a string, rather than a list of strings, to be similar to the
    # other datasets
    datadir: List[str] = hp.optional(  # type: ignore
        "Path to the Huggingface Datasets directory.", default_factory=list)
    split: Optional[str] = hp.optional("Whether to use 'train', 'validation' or 'test' split.", default=None)
    tokenizer_name: Optional[str] = hp.optional("The name of the tokenizer to preprocess text with.", default=None)
    use_masked_lm: bool = hp.optional("Whether the dataset should be encoded with masked language modeling or not.",
                                      default=None)
    num_tokens: int = hp.optional(doc='If desired, the number of tokens to truncate the dataset to.', default=0)
    mlm_probability: float = hp.optional("If using masked language modeling, the probability to mask tokens with.",
                                         default=0.15)
    seed: int = hp.optional("Which seed to use to generate train and validation splits.", default=5)
    subsample_ratio: float = hp.optional(default=1.0, doc='If desired, the percentage of the dataset to use.')
    max_seq_length: int = hp.optional(
        default=1024, doc='Optionally, the ability to set a custom sequence length for the training dataset.')

    def validate(self):
        if not self.use_synthetic:
            if self.datadir is None:
                raise ValueError("A data directory must be specified.")

        if self.tokenizer_name is None:
            raise ValueError("A tokenizer name must be specified to tokenize the dataset.")

        if self.split not in ['train', 'validation', 'test']:
            raise ValueError("The dataset split must be one of 'train', 'validation', or 'test'.")

        if self.use_masked_lm is None:
            raise ValueError("To determine masking, use_masked_lm must be specified.")

        if self.use_masked_lm:
            if self.mlm_probability <= 0.0:
                raise ValueError(
                    "If using Masked Language Modeling, you must replace tokens with a non-zero probability.")

        if self.num_tokens > 0 and self.subsample_ratio < 1.0:
            raise Exception("Must specify one of num_tokens OR subsample_ratio, cannot specify both.")

        if (self.max_seq_length % 8 != 0):
            log.warning("For best hardware acceleration, it is recommended that sequence lengths be multiples of 8.")

    def initialize_object(self, batch_size: int, dataloader_hparams: DataLoaderHparams) -> DataSpec:
        try:
            import datasets
            import transformers
        except ImportError as e:
            raise MissingConditionalImportError(extra_deps_group="nlp", conda_package="transformers") from e

        self.validate()
        assert self.tokenizer_name is not None
        if self.use_synthetic:
            column_names = ["text"]

            # we just use the max sequence length in tokens to upper bound the sequence length in characters
            lm_datasets = SyntheticHFDataset(num_samples=self.synthetic_num_unique_samples,
                                             chars_per_sample=self.max_seq_length,
                                             column_names=column_names).generate_dataset()

            tokenizer = generate_synthetic_tokenizer(tokenizer_family=self.tokenizer_name, dataset=lm_datasets)

            columns_to_remove = ["idx"] + column_names
            lm_datasets = lm_datasets.map(lambda inp: tokenizer(
                text=inp[column_names[0]], padding="max_length", max_length=self.max_seq_length, truncation=True),
                                          batched=True,
                                          num_proc=1,
                                          remove_columns=columns_to_remove,
                                          keep_in_memory=True)

            # override sizing to able use of synthetic datasets
            self.num_tokens = 0
            self.subsample_ratio = 1.0
            lm_datasets = [{self.split: lm_datasets}]
        else:
            tokenizer = transformers.AutoTokenizer.from_pretrained(self.tokenizer_name)  #type: ignore (thirdparty)
            self.config = transformers.AutoConfig.from_pretrained(self.tokenizer_name)  #type: ignore (thirdparty)
            # loads a dataset that is assumed to be pre-tokenized
            lm_datasets = [datasets.load_from_disk(i) for i in self.datadir]  #type: ignore (thirdparty)

        # merge the dataset to re-sample from
        if self.split is None:
            raise ValueError("A dataset split is required")
        merged_dataset = [[d[self.split]] for d in lm_datasets]
        # flatten merged_dataset
        merged_dataset = [item for sublist in merged_dataset for item in sublist]
        lm_datasets = datasets.concatenate_datasets(merged_dataset)  #type: ignore (thirdparty)

        # generate a cache file name so the training and validation set use the same split
        indices_cache_file_name = join(tempfile.gettempdir(), f"{self.seed}.indices")

        # shuffle the dataset
        lm_datasets = lm_datasets.shuffle(indices_cache_file_name=indices_cache_file_name, seed=self.seed)

        total_num_samples = len(lm_datasets)
        tokens_per_sample = len(lm_datasets[0]['input_ids'])
        total_num_tokens = total_num_samples * tokens_per_sample

        # truncate the dataset to a specified size
        num_samples = total_num_samples
        if self.num_tokens > 0:
            assert self.num_tokens <= total_num_tokens, f"Requested {self.num_tokens} tokens must be <= total_num_tokens={total_num_tokens}"
            assert self.num_tokens % tokens_per_sample == 0, f"Requested {self.num_tokens} tokens is not divisible by tokens_per_sample={tokens_per_sample}"
            num_samples = self.num_tokens // tokens_per_sample
            self.subsample_ratio = num_samples / total_num_samples
        elif self.subsample_ratio < 1.0:
            num_samples = round(total_num_samples * self.subsample_ratio)
            self.num_tokens = num_samples * tokens_per_sample
        elif self.subsample_ratio == 1.0 and self.num_tokens == 0:
            self.num_tokens = total_num_tokens
        else:
            log.warning("No subsampling going on!")

        lm_datasets = lm_datasets.select(range(num_samples))
        log.info(f"LM datasets: {lm_datasets}")
        log.info(f"Subsample ratio: {self.subsample_ratio}")
        log.info(f"Total number of samples: {num_samples:e}")
        log.info(f"Total number of tokens: {self.num_tokens:e}")
        dataset = lm_datasets

        # for some tokenizers, e.g. GPT-2, they don't have padding tokens. Hence, we cannot use the LM collator.
        if tokenizer.pad_token_id is None:
            data_collator = transformers.default_data_collator
        else:
            data_collator = transformers.DataCollatorForLanguageModeling(tokenizer=tokenizer,
                                                                         mlm=self.use_masked_lm,
                                                                         mlm_probability=self.mlm_probability)

        sampler = dist.get_sampler(dataset, drop_last=self.drop_last, shuffle=self.shuffle)

        return DataSpec(dataloader=dataloader_hparams.initialize_object(
            dataset=dataset,
            batch_size=batch_size,
            sampler=sampler,
            drop_last=self.drop_last,
            collate_fn=data_collator,
        ),
                        split_batch=_split_dict_fn)<|MERGE_RESOLUTION|>--- conflicted
+++ resolved
@@ -13,14 +13,9 @@
 from composer.core import DataSpec
 from composer.core.types import Batch
 from composer.datasets.dataloader import DataLoaderHparams
-<<<<<<< HEAD
 from composer.datasets.hparams import DatasetHparams, SyntheticHparamsMixin
-from composer.datasets.synthetic_lm import SyntheticHFDataset, generate_synthetic_tokenizer
-from composer.utils import dist
-=======
-from composer.datasets.hparams import DatasetHparams
+from composer.datasets.synthetic_lm import generate_synthetic_tokenizer, synthetic_hf_dataset_builder
 from composer.utils import MissingConditionalImportError, dist
->>>>>>> 19579c97
 
 __all__ = ["LMDatasetHparams"]
 
@@ -118,9 +113,9 @@
             column_names = ["text"]
 
             # we just use the max sequence length in tokens to upper bound the sequence length in characters
-            lm_datasets = SyntheticHFDataset(num_samples=self.synthetic_num_unique_samples,
-                                             chars_per_sample=self.max_seq_length,
-                                             column_names=column_names).generate_dataset()
+            lm_datasets = synthetic_hf_dataset_builder(num_samples=self.synthetic_num_unique_samples,
+                                                       chars_per_sample=self.max_seq_length,
+                                                       column_names=column_names)
 
             tokenizer = generate_synthetic_tokenizer(tokenizer_family=self.tokenizer_name, dataset=lm_datasets)
 
