--- conflicted
+++ resolved
@@ -26,12 +26,8 @@
 from composer.datasets.dataloader import DataLoaderHparams
 from composer.datasets.hparams import DatasetHparams, SyntheticHparamsMixin
 from composer.datasets.lm_datasets import _split_dict_fn
-<<<<<<< HEAD
-from composer.datasets.synthetic_lm import SyntheticHFDataset, generate_synthetic_tokenizer
-from composer.utils import dist
-=======
+from composer.datasets.synthetic_lm import generate_synthetic_tokenizer, synthetic_hf_dataset_builder
 from composer.utils import MissingConditionalImportError, dist
->>>>>>> 19579c97
 
 __all__ = ["GLUEHparams"]
 
@@ -107,9 +103,9 @@
             column_names = [i for i in _task_to_keys[self.task] if i is not None]
 
             # we just use the max sequence length in tokens to upper bound the sequence length in characters
-            dataset = SyntheticHFDataset(num_samples=self.synthetic_num_unique_samples,
-                                         chars_per_sample=self.max_seq_length,
-                                         column_names=column_names).generate_dataset()
+            dataset = synthetic_hf_dataset_builder(num_samples=self.synthetic_num_unique_samples,
+                                                   chars_per_sample=self.max_seq_length,
+                                                   column_names=column_names).generate_dataset()
 
             # flatten the columnar dataset into one column
             tokenizer = generate_synthetic_tokenizer(tokenizer_family=self.tokenizer_name, dataset=dataset)
