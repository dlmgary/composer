# Copyright 2021 MosaicML. All Rights Reserved.

import logging
import os
<<<<<<< HEAD
from typing import List
=======
import pathlib
from typing import List, Optional
>>>>>>> a78ce177

import pytest

import composer

# Allowed options for pytest.mark.world_size()
# Important: when updating this list, make sure to also up ./.ci/test.sh
# (so tests of all world sizes will be executed) and tests/README.md
# (so the documentation is correct)
WORLD_SIZE_OPTIONS = (1, 2)

# default timout threshold is 2 seconds for determinign long and short
DEFAULT_TIMEOUT = 2.0

# Enforce use of deterministic kernels
# see composer.utils.reproducibility.configure_deterministic_mode
os.environ["CUBLAS_WORKSPACE_CONFIG"] = ":4096:8"

# during the pytest refactor transition, this flag
# indicates whether to include the deprecated fixtures.
# used for internal development.
_include_deprecated_fixtures = True

# Add the path of any pytest fixture files you want to make global
pytest_plugins = [
    "tests.fixtures.new_fixtures",
]

if _include_deprecated_fixtures:
    pytest_plugins += [
        "tests.fixtures.dummy_fixtures",
        "tests.fixtures.distributed_fixtures",
    ]


def pytest_addoption(parser: pytest.Parser) -> None:
    parser.addoption("--duration",
                     default="all",
                     choices=["short", "long", "all"],
                     help="""Duration of tests, one of short, long, or all.
                             Tests are short if their timeout < 2 seconds
                             (configurable threshold). Default: all.""")
    parser.addoption("--world-size",
                     default=int(os.environ.get('WORLD_SIZE', 1)),
                     type=int,
                     choices=WORLD_SIZE_OPTIONS,
                     help="""Filters the tests based on their requested world size.
                             Defaults to 1, and can also be set by the WORLD_SIZE
                             environment variable. For world_size>1, please launch
                             with the composer launcher.""")


def _get_timeout(item: pytest.Item, default: float):
    """Returns the timeout of a test, defaults to -1."""
    _default = pytest.mark.timeout(default).mark
    timeout = item.get_closest_marker("timeout", default=_default).args[0]
    return float('inf') if timeout == 0 else timeout  # timeout(0) means no timeout restrictions


def _get_world_size(item: pytest.Item):
    """Returns the world_size of a test, defaults to 1."""
    _default = pytest.mark.world_size(1).mark
    return item.get_closest_marker("world_size", default=_default).args[0]


def _validate_world_size(world_size: Optional[int]):
    if "WORLD_SIZE" in os.environ and int(os.environ["WORLD_SIZE"]) != world_size:
        raise ValueError(f'--world-size ({world_size}) and WORLD_SIZE environment'
                         f'variable ({os.environ["WORLD_SIZE"]}) do not match.')


def _validate_duration(duration: Optional[str]):
    if duration not in ('short', 'long', 'all'):
        raise ValueError(f'duration ({duration}) must be one of short, long, all.')


def pytest_collection_modifyitems(config: pytest.Config, items: List[pytest.Item]) -> None:
    """Filter tests by world_size (for multi-GPU tests) and duration (short, long, or all)"""
    threshold = float(getattr(config, "_env_timeout", DEFAULT_TIMEOUT))
    duration = config.getoption("duration")
    world_size = config.getoption("world_size")

    assert isinstance(duration, str)
    assert isinstance(world_size, int)

    _validate_world_size(world_size)
    _validate_duration(duration)

    conditions = [
        lambda item: _get_world_size(item) == world_size,
    ]

    # separate tests by whether timeout is < or > threshold.
    if duration == 'short':
        conditions += [lambda item: _get_timeout(item, default=threshold) <= threshold]
    elif duration == 'long':
        conditions += [lambda item: _get_timeout(item, default=threshold) > threshold]

    # keep items that satisfy all conditions
    remaining = []
    deselected = []
    for item in items:
        if all([condition(item) for condition in conditions]):
            remaining.append(item)
        else:
            deselected.append(item)

    if deselected:
        config.hook.pytest_deselected(items=deselected)
        items[:] = remaining


@pytest.fixture(autouse=True)
def set_loglevels():
    """Ensures all log levels are set to DEBUG."""
    logging.basicConfig()
    logging.getLogger(composer.__name__).setLevel(logging.DEBUG)


def pytest_sessionfinish(session: pytest.Session, exitstatus: int):
    if exitstatus == 5:
        session.exitstatus = 0  # Ignore no-test-ran errors<|MERGE_RESOLUTION|>--- conflicted
+++ resolved
@@ -2,12 +2,7 @@
 
 import logging
 import os
-<<<<<<< HEAD
-from typing import List
-=======
-import pathlib
 from typing import List, Optional
->>>>>>> a78ce177
 
 import pytest
 
