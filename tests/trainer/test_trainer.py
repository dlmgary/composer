--- conflicted
+++ resolved
@@ -12,12 +12,7 @@
 
 from composer import Trainer
 from composer.algorithms import CutOut, LabelSmoothing, LayerFreezing
-<<<<<<< HEAD
-from composer.callbacks import LRMonitor
-=======
-from composer.callbacks import LRMonitor, RunDirectoryUploader
-from composer.callbacks.checkpoint_saver import CheckpointSaver
->>>>>>> 63bfca45
+from composer.callbacks import CheckpointSaver, LRMonitor
 from composer.core.callback import Callback
 from composer.core.event import Event
 from composer.core.precision import Precision
@@ -363,31 +358,16 @@
 
         return algorithm
 
-<<<<<<< HEAD
-    @pytest.fixture(params=callback_registry.items(), ids=callback_registry.keys())
+    @pytest.fixture(params=callback_registry.items(), ids=tuple(callback_registry.keys()))
     def callback(self, request):
         _, hparams = request.param
-=======
-    @pytest.fixture(params=callback_registry.items(), ids=tuple(callback_registry.keys()))
-    def callback(self, request, tmpdir, monkeypatch):
-        name, hparams = request.param
-
-        # create callback
-        if name == 'run_directory_uploader':
-            monkeypatch.setenv("KEY_ENVIRON", str(tmpdir))
->>>>>>> 63bfca45
 
         callback = hparams().initialize_object()
 
         return callback
 
-<<<<<<< HEAD
-    @pytest.fixture(params=logger_registry.items(), ids=logger_registry.keys())
+    @pytest.fixture(params=logger_registry.items(), ids=tuple(logger_registry.keys()))
     def logger(self, request, monkeypatch: pytest.MonkeyPatch, tmpdir: pathlib.Path):
-=======
-    @pytest.fixture(params=logger_registry.items(), ids=tuple(logger_registry.keys()))
-    def logger(self, request):
->>>>>>> 63bfca45
 
         name, hparams = request.param
 
@@ -442,8 +422,6 @@
         self._test_multiple_fits(trainer)
 
     def test_callbacks_multiple_calls(self, config, callback):
-        if isinstance(callback, RunDirectoryUploader):
-            pytest.xfail("Known idempotency issue.")
         config['callbacks'] = [callback]
         trainer = Trainer(**config)
         self._test_multiple_fits(trainer)
