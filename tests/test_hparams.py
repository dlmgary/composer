--- conflicted
+++ resolved
@@ -45,7 +45,6 @@
             pytest.importorskip("vit_pytorch")
         if hparams_file in ["unet.yaml"]:
             pytest.importorskip("monai")
-<<<<<<< HEAD
 
         nlp_hparam_keys = ['glue', 'gpt', 'bert']
         # skip tests that require the NLP stack
@@ -54,10 +53,9 @@
             pytest.importorskip("datasets")
             pytest.importorskip("tokenizers")
 
-=======
         if "deeplabv3" in hparams_file:
             pytest.importorskip("mmseg")
->>>>>>> 42271f8f
+
         hparams = TrainerHparams.create(hparams_file, cli_args=False)
         hparams.dataloader.num_workers = 0
         hparams.dataloader.persistent_workers = False
