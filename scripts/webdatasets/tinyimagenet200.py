--- conflicted
+++ resolved
@@ -6,13 +6,9 @@
 from PIL import Image
 from tqdm import tqdm
 
-<<<<<<< HEAD
-from composer.datasets.webdataset import create_webdataset
-=======
 from composer.datasets.webdataset_utils import create_webdataset
 
 
->>>>>>> ceedba59
 """
 Input directory layout:
 
